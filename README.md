--- conflicted
+++ resolved
@@ -2,117 +2,58 @@
 
 **Because your background jobs shouldn't be a background worry.**
 
-After spending too many hours wrestling with Celery's daunting documentation and the operational overhead of Redis just to run a simple background task, I decided to build the tool I wished I had.
-
-I built FastJob on a simple, powerful idea: your database (PostgreSQL) is already rock-solid, so you shouldn't need another service just to enqueue jobs. It's a library that values developer happiness and elegant design over endless configuration, with a beautiful, type-safe API that feels like a joy to use, not a chore.
-
-It's the job queue for developers who believe simple is beautiful.
-
-## FastJob vs The Competition
-
-| Feature              | Celery                    | RQ                      | FastJob                    |
-| -------------------- | ------------------------- | ----------------------- | -------------------------- |
-| **Setup Complexity** | Redis/RabbitMQ required   | Redis required          | ✅ Uses your PostgreSQL    |
-| **Development**      | Separate worker process   | Separate worker process | ✅ Embedded in your app    |
-| **Type Safety**      | Manual validation         | Manual validation       | ✅ Automatic with Pydantic |
-| **Async Support**    | Limited/clunky            | None (sync only)        | ✅ Native asyncio          |
-| **Microservices**    | Complex routing config    | Manual queue separation | ✅ Instance API (separate DBs) |
-| **Multi-Tenant**     | Manual tenant isolation   | No built-in support     | ✅ Database-per-tenant isolation |
-| **Web Dashboard**    | Flower (separate install) | Basic (separate)        | ✅ Built-in (Pro)          |
-| **Job Scheduling**   | Celery Beat (complex)     | External cron needed    | ✅ Built-in (Pro)          |
-| **Learning Curve**   | Steep                     | Moderate                | ✅ Gentle                  |
-
-## Why I Built FastJob (And Why You'll Love It)
-
-**Gorgeous APIs** - From `@fastjob.job()` to fluent scheduling, everything reads like natural language
-
-**🎯 Type-Safe Jobs**: Use Pydantic models to define your job arguments. FastJob automatically validates incoming jobs, so you can be confident your data is correct - no more mysterious job failures from bad data.
-
-**⚡ Truly Asynchronous**: Built from the ground up on asyncio and asyncpg. Perfect for I/O-bound tasks and modern web frameworks like FastAPI. Your jobs run efficiently without blocking.
-
-**🏗️ Zero Infrastructure Headaches**: Uses PostgreSQL (which you already have) instead of requiring Redis, RabbitMQ, or other message brokers. One less thing to deploy, monitor, and maintain.
-
-**🚀 Incredible DX**: Embedded worker for development means no additional processes to manage. Write jobs, enqueue them, see them run - all in your existing dev environment.
-
-**📊 Production-Ready Monitoring**: Built-in job introspection, queue statistics, and CLI tools that actually help you understand what's happening in production.
-
-## The API You'll Actually Love
-
-<<<<<<< HEAD
-**FastJob feels like writing regular Python functions:**
+You know the pain: spending hours wrestling with Celery's maze of configuration files, setting up Redis just to send an email, debugging why your development worker randomly stopped, or watching jobs vanish when Redis hiccups in production.
+
+I built FastJob because I got tired of that complexity. Your PostgreSQL database is already bulletproof – why not use it for jobs too? FastJob is what happens when you prioritize developer happiness over enterprise feature checklists.
+
+It's the job queue for developers who believe **simple is beautiful**.
+
+## FastJob vs The Reality You're Living
+
+| Pain Point           | Celery                    | RQ                     | FastJob                    |
+| -------------------- | ------------------------- | ---------------------- | -------------------------- |
+| **Setup Nightmare**  | Redis / RabbitMQ setup    | Redis required         | ✅ Uses your PostgreSQL    |
+| **Dev Workflow**     | Separate worker process   | Separate process       | ✅ Embedded in your app    |
+| **Type Disasters**   | Runtime job failures      | Runtime failures       | ✅ Pydantic validation     |
+| **Async Hell**       | Sync/async impedance      | Sync-only (it's 2025!) | ✅ Native asyncio          |
+| **Microservices**    | Shared queues = chaos     | Manual separation      | ✅ Database per service    |
+| **Multi-Tenant**     | Manual isolation          | Not supported          | ✅ Database per tenant     |
+| **Monitoring**       | Flower (another service)  | Basic tools            | ✅ Built-in dashboard (Pro) |
+| **Scheduling**       | Celery Beat complexity    | External cron          | ✅ In-code cron (Pro)      |
+| **Learning Curve**   | Weeks to get right        | Days to understand     | ✅ Minutes to productivity |
+
+## The API You'll Actually Enjoy Using
+
+Stop wrestling with worker classes and broker URLs. FastJob feels like writing normal Python:
 
 ```python
 import fastjob
 
 @fastjob.job()
 async def send_welcome_email(user_email: str, name: str):
-    # Your email logic here - this is just a regular async function
-    print(f"📧 Sending welcome to {name} at {user_email}")
-    # ... actual email sending logic
+    # Just a regular async function - nothing special
+    print(f"📧 Welcome {name}!")
+    # Your email logic here...
 
 @fastjob.job(retries=3, queue="payments")
 async def process_payment(order_id: int, amount: float):
-    # Your payment logic here
+    # Type hints = automatic validation
     print(f"💳 Processing ${amount} for order {order_id}")
-    # ... actual payment processing
-
-# Enqueue jobs anywhere in your app
-await fastjob.enqueue(send_welcome_email, 
-                     user_email="alice@example.com", 
+    # Your payment logic here...
+
+# Enqueue anywhere in your app - it's just a function call
+await fastjob.enqueue(send_welcome_email,
+                     user_email="alice@example.com",
                      name="Alice")
 
-await fastjob.enqueue(process_payment, 
-                     order_id=12345, 
+await fastjob.enqueue(process_payment,
+                     order_id=12345,
                      amount=99.99)
 ```
 
-**That's it.** No complex configuration, no separate config files, no worker classes. Just decorated functions and simple enqueue calls.
-
-## Two APIs: Start Simple, Scale When Needed
-
-FastJob supports two usage patterns - **start with Global API for simplicity, migrate to Instance API when you need isolation**:
-
-### 🎯 Global API (Most Apps)
-
-Perfect for single applications with one database:
-
-```python
-import fastjob
-
-# Simple global configuration
-@fastjob.job()
-async def send_email(to: str): pass
-
-await fastjob.enqueue(send_email, to="user@example.com")
-```
-
-### 🏗️ Instance API (Microservices)
-
-When you need separate databases per service:
-
-```python
-from fastjob import FastJob
-
-# Each service gets its own instance and database
-user_service = FastJob(database_url="postgresql://localhost/users")
-billing_service = FastJob(database_url="postgresql://localhost/billing")
-
-@user_service.job()
-async def welcome_email(user_id: int): pass
-
-@billing_service.job()
-async def process_invoice(invoice_id: int): pass
-
-# Each service processes its own jobs independently
-await user_service.enqueue(welcome_email, user_id=123)
-await billing_service.enqueue(process_invoice, invoice_id=456)
-```
-
-**When to use which:**
-- **Global API**: Single app, one database (90% of use cases)
-- **Instance API**: Microservices, multi-tenant apps, or when you need job isolation
-
-## Quick Setup (30 seconds)
+That's it. No worker classes. No broker configuration. No YAML files. Just decorated functions and clean enqueue calls.
+
+## 30-Second Setup (Actually)
 
 ```bash
 pip install fastjob
@@ -121,221 +62,67 @@
 fastjob setup
 ```
 
-Now your jobs run. Really.
-
-## Development vs Production: Same Code, Different Worker Management
-=======
-```bash
-pip install fastjob
-```
-
-## 2-Minute Quickstart
-
-Copy, paste, run. That's it.
-
-```bash
-# Install and setup (30 seconds)
-pip install fastjob
-echo "FASTJOB_DATABASE_URL=postgresql://localhost/postgres" > .env
-fastjob setup
-```
-
-```python
-# Create demo.py (30 seconds)
+Your jobs are ready to run. Really.
+
+## The Development Experience You've Been Wanting
+
+### Your First Working Example
+
+Create `jobs.py`:
+```python
+import asyncio
 import fastjob
 
 @fastjob.job()
-async def say_hello(name: str):
-    print(f"Hello {name}!")
+async def send_welcome_email(user_email: str, name: str):
+    print(f"📧 Sending welcome to {name} at {user_email}")
+    await asyncio.sleep(1)  # Simulate email API call
+    print(f"✅ Email sent!")
+
+@fastjob.job(retries=3, queue="payments")
+async def process_payment(order_id: int, amount: float):
+    print(f"💳 Processing ${amount} for order {order_id}")
+    await asyncio.sleep(2)  # Simulate payment API
+    print(f"✅ Payment processed!")
+```
+
+Create `main.py`:
+```python
+import asyncio
+from jobs import send_welcome_email, process_payment
+import fastjob
 
 async def main():
-    # Queue and process jobs in development mode
-    await fastjob.enqueue(say_hello, name="World")
-    await fastjob.run_worker(run_once=True)  # Process jobs once and exit
+    print("🚀 Enqueueing jobs...")
+
+    await fastjob.enqueue(send_welcome_email,
+                         user_email="alice@example.com",
+                         name="Alice")
+
+    await fastjob.enqueue(process_payment,
+                         order_id=12345,
+                         amount=99.99)
+
+    print("✅ Jobs queued! Check your worker terminal.")
 
 if __name__ == "__main__":
-    import asyncio
     asyncio.run(main())
 ```
 
-```bash
-# Run it (10 seconds)
-python demo.py
-# Output: Hello World!
-```
-
-**That's it.** One file, one command, job done.
-
-For production, just run `fastjob start` in a separate process instead of `run_once=True`.
-
-### Development vs Production: Write Once, Run Anywhere
-
-The best part? I hate having different code paths for dev and prod, so I made sure you don't need them.
-
-```python
-# Stick this in your app startup and forget about it
-if fastjob.is_dev_mode():
-    fastjob.start_embedded_worker()
-```
-
-**Development:** `FASTJOB_DEV_MODE=true` → jobs run inside your app (no extra processes)  
-**Production:** Leave that env var unset → run `fastjob start` in separate processes
-
-```bash
-# Production: spin up dedicated workers
-fastjob start --concurrency 4 --queues urgent,background
-```
-
-Your job functions don't change. Your enqueue calls don't change. Nothing changes except how the workers run.
-
-## Instance API Setup (Microservices & Multi-Tenant)
-
-Need separate job queues for different services or tenants? FastJob's Instance API gives you complete isolation with zero complexity.
-
-### When to Use Instance API
-
-**Choose Instance API when you have:**
-- Microservices architecture with separate databases
-- Multi-tenant applications requiring data isolation  
-- Different job processing rules per service
-- Independent scaling requirements per service
-
-**Stick with Global API when you have:**
-- Single application with one job queue
-- Simple background job processing
-- Getting started with FastJob
-
-### Instance API Quickstart
-
-```bash
-# 1. Create separate databases for each service
-createdb user_service
-createdb payment_service
-createdb notification_service
-
-# 2. Setup each service database
-fastjob setup --database-url="postgresql://localhost/user_service"
-fastjob setup --database-url="postgresql://localhost/payment_service"  
-fastjob setup --database-url="postgresql://localhost/notification_service"
-```
-
-```python
-# 3. Create service-specific FastJob instances
-from fastjob import FastJob
-
-# Each service gets its own isolated job queue
-user_service = FastJob(database_url="postgresql://localhost/user_service")
-payment_service = FastJob(database_url="postgresql://localhost/payment_service")
-notification_service = FastJob(database_url="postgresql://localhost/notification_service")
-
-# Register jobs with specific services
-@user_service.job()
-async def process_user_signup(user_id: str, email: str):
-    print(f"Processing user signup: {email}")
-    # Only accesses user service database
-    return f"User {user_id} created"
-
-@payment_service.job()
-async def process_payment(payment_id: str, amount: float):
-    print(f"Processing payment: ${amount}")
-    # Only accesses payment service database  
-    return f"Payment {payment_id} processed"
-
-@notification_service.job()
-async def send_welcome_email(user_id: str, email: str):
-    print(f"Sending welcome email to: {email}")
-    # Only accesses notification service database
-    return f"Email sent to {email}"
-
-async def main():
-    # Enqueue jobs to specific services
-    user_job = await user_service.enqueue(
-        process_user_signup, 
-        user_id="123", 
-        email="user@example.com"
-    )
-    
-    payment_job = await payment_service.enqueue(
-        process_payment,
-        payment_id="pay_456", 
-        amount=99.99
-    )
-    
-    # Cross-service workflow
-    notification_job = await notification_service.enqueue(
-        send_welcome_email,
-        user_id="123",
-        email="user@example.com"
-    )
-    
-    print(f"Jobs queued: {user_job}, {payment_job}, {notification_job}")
-```
-
-```bash
-# 4. Run workers for each service (production)
-fastjob worker --database-url="postgresql://localhost/user_service" --concurrency 2
-fastjob worker --database-url="postgresql://localhost/payment_service" --concurrency 1  
-fastjob worker --database-url="postgresql://localhost/notification_service" --concurrency 4
-
-# 5. Monitor each service independently
-fastjob dashboard --database-url="postgresql://localhost/user_service" --port 6161
-fastjob dashboard --database-url="postgresql://localhost/payment_service" --port 6162
-fastjob dashboard --database-url="postgresql://localhost/notification_service" --port 6163
-```
-
-### Multi-Tenant Setup
-
-For multi-tenant applications, create database-per-tenant for maximum isolation:
-
-```python
-from fastjob import FastJob
-
-# Tenant-specific instances
-tenant_a = FastJob(database_url="postgresql://localhost/tenant_a_jobs")
-tenant_b = FastJob(database_url="postgresql://localhost/tenant_b_jobs")
-
-@tenant_a.job()
-async def process_tenant_data(data_id: str):
-    # Only accesses Tenant A's data - complete isolation
-    pass
-
-@tenant_b.job()  
-async def process_tenant_data(data_id: str):
-    # Only accesses Tenant B's data - completely separate
-    pass
-
-# Same job name, different tenants, zero cross-contamination
-await tenant_a.enqueue(process_tenant_data, data_id="123")
-await tenant_b.enqueue(process_tenant_data, data_id="123")  # Different "123"
-```
-
-### Environment Configuration
-
-Use environment variables for flexible deployment:
-
-```bash
-# Development
-export USER_SERVICE_DATABASE_URL="postgresql://localhost/user_service_dev"
-export PAYMENT_SERVICE_DATABASE_URL="postgresql://localhost/payment_service_dev"
-
-# Production  
-export USER_SERVICE_DATABASE_URL="postgresql://prod-user-db:5432/jobs"
-export PAYMENT_SERVICE_DATABASE_URL="postgresql://prod-payment-db:5432/jobs"
-```
-
-```python
-import os
-from fastjob import FastJob
-
-# Automatically uses correct database per environment
-user_service = FastJob(database_url=os.environ["USER_SERVICE_DATABASE_URL"])
-payment_service = FastJob(database_url=os.environ["PAYMENT_SERVICE_DATABASE_URL"])
-```
-
-**Complete service isolation achieved!** Each service has its own job queue, worker processes, and database - no cross-service interference possible.
->>>>>>> 5b218795
-
-The beautiful thing about FastJob is your job code stays identical everywhere. Only the worker management changes:
+Run it:
+```bash
+# Terminal 1: Start worker
+fastjob start
+
+# Terminal 2: Enqueue jobs
+python main.py
+```
+
+**Watch your jobs process instantly.** No Redis setup. No configuration hell. Just working code.
+
+## Development vs Production: Same Code, Zero Complexity
+
+The beautiful thing? Your job code never changes. Only the worker management does:
 
 ### Development: Everything Just Works
 
@@ -345,7 +132,7 @@
 
 app = FastAPI()
 
-@fastjob.job()
+@fastjob.job(retries=3)
 async def resize_uploaded_image(user_id: int, image_path: str):
     # Your image processing logic
     pass
@@ -353,558 +140,243 @@
 @app.post("/upload-photo/")
 async def upload_photo(user_id: int, image_data: bytes):
     image_path = save_image(image_data)
-    
-    # Enqueue the background job
-    await fastjob.enqueue(resize_uploaded_image, 
-                         user_id=user_id, 
+
+    # Enqueue background job - it just works
+    await fastjob.enqueue(resize_uploaded_image,
+                         user_id=user_id,
                          image_path=image_path)
-    
+
     return {"status": "uploaded", "processing": "queued"}
 
 @app.on_event("startup")
 async def startup():
-<<<<<<< HEAD
     if fastjob.run_in_dev_mode():
-        # Development: jobs run in your web server process
-=======
-    if fastjob.is_dev_mode():
->>>>>>> 5b218795
+        # Jobs run in your web server - no separate processes
         fastjob.start_embedded_worker()
 ```
 
-**Run your app:** `FASTJOB_DEV_MODE=true python -m uvicorn main:app`
-
-Jobs process automatically in your web server. No separate processes, no Docker containers, no complexity.
-
-### Production: Scale Jobs Independently
+**Development:** `FASTJOB_DEV_MODE=true python -m uvicorn main:app`
+
+Jobs process in your web server. No Docker. No separate terminals. No complexity.
+
+### Production: Independent Scaling
 
 ```bash
 # Your app runs normally (same code!)
 python -m uvicorn main:app
 
-# Terminal 2: Run dedicated job workers
+# Separate terminal: dedicated job workers
 fastjob start --concurrency 4 --queues default,urgent
 ```
 
-**Same `@fastjob.job()` functions, same `enqueue()` calls.** Just different worker management.
-
-<<<<<<< HEAD
-## Core Features That Just Work
-
-### Type Safety (Finally!)
-=======
-## Two Ways to Use FastJob
-
-Most people start with the Global API (it's simpler), but if you're building microservices or need multiple databases, the Instance API gives you more control.
-
-### Global API (Start here)
-
-This is the "just import and go" approach. Perfect for most apps:
-
-```python
-import fastjob
-
-# Set this up once when your app starts
-fastjob.configure(database_url="postgresql://localhost/myapp")
-
-# Then define jobs anywhere in your codebase
-@fastjob.job(retries=3, queue="emails")
-async def send_email(to: str, subject: str, body: str):
-    # Your email logic here
-    print(f"Sending email to {to}: {subject}")
-    # Simulate email sending
-    await asyncio.sleep(1)
-    return {"status": "sent", "to": to}
-
-@fastjob.job(retries=5, queue="payments")
-async def process_payment(order_id: int, amount: float):
-    # Payment processing logic
-    return {"order_id": order_id, "amount": amount, "status": "processed"}
-
-# Enqueue jobs from anywhere in your application
-async def handle_user_signup(user_email: str, user_name: str):
-    # Enqueue welcome email
-    email_job_id = await fastjob.enqueue(
-        send_email,
-        to=user_email,
-        subject="Welcome!",
-        body=f"Hello {user_name}, welcome to our platform!"
-    )
-    
-    # Check job status
-    status = await fastjob.get_job_status(email_job_id)
-    print(f"Email job status: {status}")
-
-# Worker management - same code, different environments
-if fastjob.is_dev_mode():
-    await fastjob.start_embedded_worker()
-# Production: fastjob start --concurrency 4 (CLI)
-```
-
-What you get:
-- One shared job registry for your whole app
-- Configure once, use everywhere
-- Just `import fastjob` and you're ready to go
-
-### Instance-Based API (For microservices and multi-tenant apps)
-
-When you need separate databases, create FastJob instances:
+**Same functions. Same enqueue calls. Just different worker deployment.**
+
+## Two APIs: Start Simple, Scale to Microservices
+
+FastJob grows with your architecture. Start simple, scale when you need isolation:
+
+### 🎯 Global API (Most Teams)
+
+Perfect for single applications:
+
+```python
+import fastjob
+
+# One database, simple configuration
+@fastjob.job()
+async def send_email(to: str, subject: str):
+    pass
+
+await fastjob.enqueue(send_email, to="user@example.com", subject="Welcome!")
+```
+
+### 🏗️ Instance API (Microservices/Multi-Tenant)
+
+When you need **complete isolation**:
 
 ```python
 from fastjob import FastJob
 
-# Different services, different databases
-user_service = FastJob(database_url="postgresql://localhost/users")
-order_service = FastJob(database_url="postgresql://localhost/orders")
+# Each service gets its own database and job processing
+user_service = FastJob(database_url="postgresql://localhost/user_service")
+billing_service = FastJob(database_url="postgresql://localhost/billing_service")
+analytics_service = FastJob(database_url="postgresql://localhost/analytics_service")
 
 @user_service.job()
 async def send_welcome_email(user_id: int):
-    # User service job
-    pass
-
-@order_service.job()  
-async def process_payment(order_id: int):
-    # Order service job
-    pass
-
-# Same worker management pattern
-if fastjob.is_dev_mode():
-    await user_service.start_embedded_worker()
-# Production: fastjob start --database-url="postgresql://localhost/users"
-```
-
-See [Instance API guide](docs/instance-api.md) for detailed examples.
-
-### Which One Should You Use?
-
-**Start with Global API** - it's simpler and works for 90% of apps.
-
-**Use Instance-Based API** when you need separate databases (microservices, multi-tenant apps, etc.).
-
-### Can I Mix Both?
-
-Yeah, absolutely:
-
-```python
-import fastjob
-from fastjob import FastJob
-
-# Global API for main application jobs
-fastjob.configure(database_url="postgresql://localhost/main_app")
-
-@fastjob.job()
-async def main_app_job():
-    pass
-
-# Instance API for specific service handling
-payment_service = FastJob(database_url="postgresql://localhost/payment_service")
-
-@payment_service.job()
-async def process_payment():
-    pass
-
-# Use both
-await fastjob.enqueue(main_app_job)
-await payment_service.enqueue(process_payment)
-```
-
-**Best Practice**: Start with the Global API for simplicity, then migrate specific use cases to Instance-Based API as your needs become more complex.
-
-### CLI for Both APIs
-
-**Global API + CLI:**
-```bash
-# Set your database URL once
-export FASTJOB_DATABASE_URL="postgresql://localhost/myapp"
-
-# Then use CLI commands normally
-fastjob setup
-fastjob start --concurrency 4
-fastjob status
-```
-
-**Instance-Based API + CLI:**
-
-I added `--database-url` support so you can target specific databases:
-
-```bash
-# Setup databases for different services
-fastjob setup --database-url="postgresql://localhost/user_service"
-fastjob setup --database-url="postgresql://localhost/order_service"
-
-# Start workers for specific services
-fastjob start --database-url="postgresql://localhost/user_service" --concurrency 2 --queues user_tasks
-fastjob start --database-url="postgresql://localhost/order_service" --concurrency 4 --queues order_processing
-```
-
-**Microservices application example:**
-```python
-# Your application uses instance-based API for different services
-user_service = FastJob(database_url="postgresql://localhost/user_service")
-order_service = FastJob(database_url="postgresql://localhost/order_service")
-
-@user_service.job(queue="user_tasks")
-async def send_welcome_email(user_id: int, email: str):
-    # Send welcome email logic
-    return {"user_id": user_id, "email_sent": True}
-
-@order_service.job(queue="order_processing")
-async def process_payment(order_id: int, amount: float):
-    # Payment processing logic
-    return {"order_id": order_id, "processed": True}
-```
-
-```bash
-# Workers for each service (no code changes needed!)
-fastjob start --database-url="postgresql://localhost/user_service" --queues user_tasks
-fastjob start --database-url="postgresql://localhost/order_service" --queues order_processing
-```
-
-**Key benefits:**
-- ✅ **No hybrid setup needed** - CLI works directly with any database
-- ✅ **No environment variable juggling** - specify database per command
-- ✅ **Perfect for microservices** - each worker targets specific service database
-- ✅ **Same job code** - your `@service.job()` functions work unchanged
-
-## More useful stuff
-
-**Automatic type validation** with Pydantic models:
->>>>>>> 5b218795
+    pass
+
+@billing_service.job()
+async def process_payment(invoice_id: int):
+    pass
+
+@analytics_service.job()
+async def track_event(event_data: dict):
+    pass
+
+# Each service processes its own jobs independently
+await user_service.enqueue(send_welcome_email, user_id=123)
+await billing_service.enqueue(process_payment, invoice_id=456)
+await analytics_service.enqueue(track_event, event_data={...})
+```
+
+**Why this is powerful:**
+- 🔒 **Complete isolation** - user service can't accidentally process billing jobs
+- 📊 **Independent monitoring** - dashboard per service shows exactly what you need
+- 🚀 **Independent scaling** - scale payment processing differently from analytics
+- 👥 **Team ownership** - different teams own different services completely
+- 🛡️ **Data security** - tenant data never crosses service boundaries
+
+**When to use which:**
+- **Global API**: Single app, shared database (90% of teams start here)
+- **Instance API**: Microservices, multi-tenant SaaS, or when you need job isolation
+
+**Migration path:** Start Global, migrate services to Instance as your architecture evolves.
+
+## Features That Actually Matter
+
+### Type Safety (Finally)
 
 ```python
 from pydantic import BaseModel
 
-class EmailJob(BaseModel):
+class EmailArgs(BaseModel):
     to: str
     subject: str
     user_id: int
 
-@fastjob.job(args_model=EmailJob)
+@fastjob.job(args_model=EmailArgs)
 async def send_email(to: str, subject: str, user_id: int):
-<<<<<<< HEAD
-    # Arguments are validated before the job runs
-    # No more mysterious failures from bad data
+    # Arguments validated before job runs
+    # No more mysterious "KeyError: 'user_id'" failures
     pass
 ```
 
 ### Priority Queues
-=======
-    # FastJob validates arguments before your job runs
-    pass
-```
-
-**Priority queues** for when some jobs matter more:
->>>>>>> 5b218795
-
-```python
-@fastjob.job(priority=1, queue="critical")    # High priority
+
+```python
+@fastjob.job(priority=1, queue="critical")    # Urgent - process first
 async def emergency_alert():
     pass
 
-@fastjob.job(priority=100, queue="background") # Low priority  
+@fastjob.job(priority=100, queue="background") # Low priority - process last
 async def cleanup_old_files():
     pass
 ```
 
-<<<<<<< HEAD
-### Job Scheduling
-
-```python
-from datetime import timedelta
-
-# Run in 1 hour
-await fastjob.schedule(send_reminder, 
-                      run_in=timedelta(hours=1), 
-                      user_id=123)
-
-# Run at specific time
-await fastjob.schedule(send_reminder, 
-                      run_at=datetime(2025, 12, 25, 9, 0))
-```
-
 ### Unique Jobs (No Duplicates)
-=======
-**Unique jobs** to avoid duplicates:
->>>>>>> 5b218795
 
 ```python
 @fastjob.job(unique=True)
 async def send_welcome_email(user_email: str):
-<<<<<<< HEAD
-    # Only one welcome email per user_email can be queued
-    pass
-
-# These return the same job ID (second one doesn't create duplicate)
-=======
-    # FastJob won't queue this twice for the same email
-    pass
-
-# These return the same job ID - no duplicate created
->>>>>>> 5b218795
+    # Only one welcome email per user can be queued
+    pass
+
+# These return the same job ID - no duplicate processing
 job1 = await fastjob.enqueue(send_welcome_email, user_email="alice@example.com")
 job2 = await fastjob.enqueue(send_welcome_email, user_email="alice@example.com")
-assert job1 == job2
+assert job1 == job2  # Same job, queued once
+```
+
+### Job Scheduling
+
+```python
+from datetime import timedelta, datetime
+
+# Run in 1 hour
+await fastjob.schedule(send_reminder, run_in=timedelta(hours=1), user_id=123)
+
+# Run at specific time
+await fastjob.schedule(generate_report, run_at=datetime(2025, 12, 25, 9, 0))
 ```
 
 ### Job Management
 
 ```python
-# Check job status
+# Check status
 status = await fastjob.get_job_status(job_id)
 
-# Cancel jobs that haven't started
+# Cancel queued jobs
 await fastjob.cancel_job(job_id)
 
 # Retry failed jobs
-await fastjob.retry_job(job_id)            
-
-# List recent failures
+await fastjob.retry_job(job_id)
+
+# Find recent failures
 failed_jobs = await fastjob.list_jobs(status="failed", limit=10)
 ```
 
-## CLI That Actually Helps
-
-**Global API** (uses your configured database):
-```bash
-# Setup database (run once)
+## CLI That Doesn't Fight You
+
+### Global API (Single Database)
+```bash
+# Setup once
 fastjob setup
 
-# Start workers (production)
+# Run workers
 fastjob start --concurrency 4 --queues default,urgent
 
-# Check system health
-fastjob status --verbose --jobs
-```
-
-**Instance API** (target specific databases):
-```bash
-# Setup specific service database
+# Check health
+fastjob status --verbose
+```
+
+### Instance API (Per-Service)
+```bash
+# Setup each service database
 fastjob setup --database-url="postgresql://localhost/user_service"
-
-# Start workers for specific service
+fastjob setup --database-url="postgresql://localhost/billing_service"
+
+# Run workers per service
 fastjob start --database-url="postgresql://localhost/user_service" --concurrency 2
-
-# Monitor specific service
+fastjob start --database-url="postgresql://localhost/billing_service" --concurrency 4
+
+# Monitor each service
 fastjob status --database-url="postgresql://localhost/user_service"
-```
-
-That's it. Three commands that work with both APIs.
-
-## Scaling Up: Pro and Enterprise
-
-As your app grows, you can upgrade seamlessly:
-
-**FastJob Pro** adds recurring jobs and a web dashboard:
-
-```python
-# Global API - recurring jobs (zero code changes needed)
+fastjob status --database-url="postgresql://localhost/billing_service"
+```
+
+Three commands. Both APIs. No complexity.
+
+## Growing Beyond Basic: Pro & Enterprise
+
+As your app scales, upgrade seamlessly:
+
+### FastJob Pro: Recurring Jobs + Dashboard
+
+```python
+# Global API - recurring jobs
 fastjob.every("10m").do(cleanup_temp_files)
-fastjob.schedule("0 9 * * 1-5").job(send_daily_report)
-
-<<<<<<< HEAD
+fastjob.schedule("0 9 * * 1-5").job(send_daily_reports)
+
 # Instance API - per-service recurring jobs
 user_service.every("5m").do(cleanup_inactive_sessions)
 billing_service.schedule("0 2 * * *").job(generate_invoices)
-```
-=======
-FastJob provides simple commands for all operations:
->>>>>>> 5b218795
-
-```bash
-# Global API dashboard
+analytics_service.every("1h").do(update_metrics)
+```
+
+```bash
+# Global API - single dashboard
 fastjob dashboard  # http://localhost:6161
 
-<<<<<<< HEAD
-# Instance API - monitor each service separately
-fastjob dashboard --database-url="postgresql://localhost/users" --port 6161
-fastjob dashboard --database-url="postgresql://localhost/billing" --port 6162
-=======
-# Start worker process
-fastjob start --concurrency 4 --queues default,urgent
-
-# Check system status
-fastjob status --verbose --jobs
-
-# Monitor workers (production)
-fastjob workers --stale --cleanup
->>>>>>> 5b218795
-```
-
-**FastJob Enterprise** adds production monitoring:
-- Performance metrics and alerting
-- Webhook notifications (Slack, Teams, etc.)
-- Structured logging for monitoring stacks
-- Advanced failure analysis and dead letter queues
-
-<<<<<<< HEAD
-**Upgrading:** Just `pip install fastjob-pro` or `fastjob-enterprise` - your existing code doesn't change.
-=======
-- **`fastjob setup`** - Initialize/update database schema
-- **`fastjob start`** - Start worker to process jobs
-- **`fastjob status`** - Show system health, job stats, and queue info
-- **`fastjob workers`** - Monitor worker heartbeats and health (production monitoring)
->>>>>>> 5b218795
-
-## Configuration (Optional)
-
-<<<<<<< HEAD
-FastJob works with minimal configuration:
-
-```bash
-# Required: Database connection (you probably already have this)
-export FASTJOB_DATABASE_URL="postgresql://user:password@localhost/myapp"
-
-# Optional: Development mode
-export FASTJOB_DEV_MODE=true
-```
-
-Everything else has sensible defaults.
-
-## Framework Integration Examples
-
-### FastAPI (Perfect Match)
-
-```python
-from fastapi import FastAPI
-import fastjob
-=======
-### Environment Variables (Simple)
-
-Two settings you need to know about:
-
-```bash
-# Your database (required)
-export FASTJOB_DATABASE_URL="postgresql://localhost/myapp"
-
-# Development mode (optional, makes workers run in your app)
-export FASTJOB_DEV_MODE=true
-```
-
-**That's it.** Everything else has sensible defaults.
-
-### Configuration File (Even Simpler)
-
-Create a `.env` file in your project root:
-
-```bash
-# .env
-FASTJOB_DATABASE_URL=postgresql://localhost/myapp
-FASTJOB_DEV_MODE=true
-FASTJOB_RESULT_TTL=300
-FASTJOB_LOG_LEVEL=INFO
-```
-
-FastJob automatically loads `.env` files - no extra setup needed!
-
-### All Available Settings
-
-```bash
-FASTJOB_DATABASE_URL=postgresql://localhost/myapp    # Database connection (required)
-FASTJOB_DEV_MODE=true                               # Enable embedded workers for development
-FASTJOB_RESULT_TTL=300                              # Keep completed jobs for 5 minutes (0 = delete immediately)
-FASTJOB_JOBS_MODULE=myapp.tasks                     # Where to find @job functions (default: auto-discover) 
-FASTJOB_LOG_LEVEL=INFO                              # Logging level (DEBUG, INFO, WARNING, ERROR)
-FASTJOB_DEFAULT_CONCURRENCY=4                       # Default worker concurrency
-FASTJOB_WORKER_HEARTBEAT_INTERVAL=5.0               # Worker heartbeat interval in seconds
-```
->>>>>>> 5b218795
-
-app = FastAPI()
-
-@fastjob.job()
-async def process_upload(file_id: int):
-    pass
-
-@app.post("/upload/")
-async def upload_file(file_id: int):
-    await fastjob.enqueue(process_upload, file_id=file_id)
-    return {"status": "processing"}
-
-@app.on_event("startup")
-async def startup():
-    if fastjob.run_in_dev_mode():
-        fastjob.start_embedded_worker()
-```
-
-### Django (Async Views)
-
-```python
-from django.http import JsonResponse
-import fastjob
-
-@fastjob.job()
-async def send_notification(user_id: int):
-    pass
-<<<<<<< HEAD
-
-async def trigger_notification(request):
-    user_id = request.POST.get('user_id')
-    await fastjob.enqueue(send_notification, user_id=int(user_id))
-    return JsonResponse({"status": "queued"})
-```
-
-### Flask (With asyncio)
-
-```python
-from flask import Flask
-import fastjob
-import asyncio
-
-app = Flask(__name__)
-
-@fastjob.job()
-async def background_task(data: str):
-    pass
-
-@app.route('/trigger')
-def trigger():
-    asyncio.run(fastjob.enqueue(background_task, data="test"))
-    return {"status": "queued"}
-```
-
-## Migrating from Celery
-
-**Replace this Celery complexity:**
-
-```python
-# Celery (complex)
-from celery import Celery
-app = Celery('myapp', broker='redis://localhost:6379/0')
-
-@app.task(bind=True, autoretry_for=(Exception,), retry_kwargs={'max_retries': 3})
-def send_email(self, user_email, subject):
-    pass
-
-# Separate worker process required
-# celery -A myapp worker --loglevel=info
-```
-
-**With this FastJob simplicity:**
-
-```python
-# FastJob (simple)
-import fastjob
-
-@fastjob.job(retries=3)
-async def send_email(user_email: str, subject: str):
-    pass
-
-# Development: embedded worker
-fastjob.start_embedded_worker()
-
-# Production: fastjob start
-```
-
-**Key improvements:**
-- ✅ **No Redis/RabbitMQ** - uses your existing PostgreSQL
-- ✅ **Embedded development mode** - no separate processes locally
-- ✅ **Type safety** - Pydantic validation built-in
-- ✅ **Modern async** - no sync/async complexity
-
-## Production Deployment
+# Instance API - dashboard per service
+fastjob dashboard --database-url="postgresql://localhost/user_service" --port 6161
+fastjob dashboard --database-url="postgresql://localhost/billing_service" --port 6162
+fastjob dashboard --database-url="postgresql://localhost/analytics_service" --port 6163
+```
+
+### FastJob Enterprise: Production Monitoring
+
+- **Performance metrics** with alerting thresholds
+- **Webhook notifications** (Slack, Teams, PagerDuty)
+- **Structured logging** for your monitoring stack
+- **Dead letter queues** with retry policies
+- **SLA monitoring** and compliance reporting
+
+**Upgrade path:** `pip install fastjob-pro` or `fastjob-enterprise` - your code doesn't change.
+
+## Production Deployment Patterns
 
 ### Systemd Service
-
 ```ini
 [Unit]
 Description=FastJob Worker
@@ -923,7 +395,6 @@
 ```
 
 ### Docker
-
 ```dockerfile
 FROM python:3.11
 COPY . /app
@@ -932,63 +403,167 @@
 CMD ["fastjob", "start", "--concurrency", "4"]
 ```
 
-### Multiple Queues
-
-**Global API:**
-```bash
-# Dedicated workers for different job types
+### Multiple Queue Workers
+```bash
+# Global API - dedicated workers per queue type
 fastjob start --queues critical,emails --concurrency 2
 fastjob start --queues background --concurrency 1
-```
-
-**Instance API:**
-```bash
-# Per-service queue management
-fastjob start --database-url="postgresql://localhost/users" --queues user_emails,notifications --concurrency 2
-fastjob start --database-url="postgresql://localhost/billing" --queues invoices,payments --concurrency 4
-```
-=======
-```
-
-FastJob finds and registers all `@fastjob.job()` functions automatically.
-
-**Custom location:** Set `FASTJOB_JOBS_MODULE="myapp.tasks"` to use a different folder.
-
-## Production Ready
-
-FastJob is battle-tested with 373+ tests covering error handling, worker monitoring, connection management, and more.
-
-For deployment guides (Docker, systemd, monitoring), see [production docs](docs/production.md).
-
-## Migrating from Celery/RQ?
-
-FastJob is simpler: no Redis/RabbitMQ needed, async-first, type-safe, and embedded dev workers.
-
-See [migration guide](docs/migration.md) for detailed examples.
-
-Need framework-specific examples? Check out the [integration guide](docs/integrations.md) for FastAPI, Django, and Flask.
->>>>>>> 5b218795
+
+# Instance API - per-service queue specialization
+fastjob start --database-url="postgresql://localhost/user_service" --queues emails,notifications --concurrency 2
+fastjob start --database-url="postgresql://localhost/billing_service" --queues payments,invoices --concurrency 4
+```
+
+## Escape from Celery Hell
+
+### What You're Probably Dealing With Now
+
+```python
+# Celery (the pain you know)
+from celery import Celery
+app = Celery('myapp', broker='redis://localhost:6379/0')
+
+@app.task(bind=True, autoretry_for=(Exception,), retry_kwargs={'max_retries': 3})
+def send_email(self, user_email, subject):
+    # No type safety, runtime failures
+    pass
+
+# Separate Redis setup, worker processes, configuration files...
+# celery -A myapp worker --loglevel=info
+```
+
+### What You Get With FastJob
+
+```python
+# FastJob (the relief you need)
+import fastjob
+
+@fastjob.job(retries=3)
+async def send_email(user_email: str, subject: str):
+    # Type safety, clean async, no self parameter
+    pass
+
+# Development: fastjob.start_embedded_worker()
+# Production: fastjob start
+```
+
+**The difference:**
+- ✅ **No Redis** - uses your reliable PostgreSQL
+- ✅ **No separate config** - everything in your Python code
+- ✅ **Type safety** - catch errors before jobs run
+- ✅ **Clean async** - no sync/async bridging hell
+- ✅ **Simple development** - jobs run in your web server process
+
+## Framework Integration
+
+### FastAPI (Perfect Match)
+
+```python
+from fastapi import FastAPI
+import fastjob
+
+app = FastAPI()
+
+@fastjob.job()
+async def process_upload(file_id: int):
+    # Your processing logic
+    pass
+
+@app.post("/upload/")
+async def upload_file(file_id: int):
+    await fastjob.enqueue(process_upload, file_id=file_id)
+    return {"status": "processing"}
+
+@app.on_event("startup")
+async def startup():
+    if fastjob.run_in_dev_mode():
+        fastjob.start_embedded_worker()
+```
+
+### Django (Async Views)
+
+```python
+from django.http import JsonResponse
+import fastjob
+
+@fastjob.job()
+async def send_notification(user_id: int):
+    pass
+
+async def trigger_notification(request):
+    user_id = request.POST.get('user_id')
+    await fastjob.enqueue(send_notification, user_id=int(user_id))
+    return JsonResponse({"status": "queued"})
+```
+
+### Flask (With asyncio)
+
+```python
+from flask import Flask
+import fastjob
+import asyncio
+
+app = Flask(__name__)
+
+@fastjob.job()
+async def background_task(data: str):
+    pass
+
+@app.route('/trigger')
+def trigger():
+    asyncio.run(fastjob.enqueue(background_task, data="test"))
+    return {"status": "queued"}
+```
+
+## Configuration (The Minimal Kind)
+
+FastJob works with almost zero configuration:
+
+```bash
+# Required: Database connection (you probably already have this)
+export FASTJOB_DATABASE_URL="postgresql://user:password@localhost/myapp"
+
+# Optional: Development mode
+export FASTJOB_DEV_MODE=true
+```
+
+That's it. Everything else has sensible defaults.
+
+**Advanced options** (when you need them):
+```bash
+# Job cleanup (default: 5 minutes)
+export FASTJOB_RESULT_TTL=300
+
+# Logging level
+export FASTJOB_LOG_LEVEL="INFO"
+
+# Custom job module location
+export FASTJOB_JOBS_MODULE="myapp.jobs"
+```
 
 ## Testing
 
 ```bash
 pip install -e ".[dev]"
 createdb fastjob_test
-python run_tests.py  # Run full test suite (~2 minutes)
+python -m pytest tests/ -v
 ```
 
 ## Why I Built This
 
-After years of wrestling with Celery configs and Redis setups just to send an email in the background, I got tired of the complexity. Redis queues are fast but lose jobs when things go wrong. Database queues are reliable but usually have terrible APIs.
-
-I wanted something that just worked: reliable like PostgreSQL, simple like the good parts of Celery, and built for async Python from day one. FastJob is what I wish I had when I was building my first async web apps.
+I've been building web apps for years, and every single time I needed background jobs, I'd end up spending way too much time on infrastructure instead of actual features.
+
+Redis queues are fast but lose jobs during network hiccups. Database queues are reliable but usually have terrible APIs. I wanted something that combined PostgreSQL's reliability with an API that felt like writing normal Python.
+
+FastJob is what I wish I had when I started building background job systems. It's the tool I reach for now, and the one I wish existed five years ago.
+
 
 ## Contributing
 
-Found a bug? Have an idea? I'd love to hear from you:
+Found a bug? Want a feature? I'd love to hear from you:
 
 - **Issues**: GitHub Issues for bugs and feature requests
-- **Email**: abhinav@apiclabs.com for questions
+- **Email**: abhinav@apiclabs.com for questions and Pro/Enterprise licensing
 - **Twitter**: [@abhinav](https://twitter.com/abhinav)
 
 ## License
